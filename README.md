# BabelStream

<img src="https://github.com/UoB-HPC/BabelStream/blob/gh-pages/img/BabelStreamlogo.png?raw=true" alt="logo" height="300" align="right" />

[![CI](https://github.com/UoB-HPC/BabelStream/actions/workflows/main.yaml/badge.svg?branch=main)](https://github.com/UoB-HPC/BabelStream/actions/workflows/main.yaml)

Measure memory transfer rates to/from global device memory on GPUs.
This benchmark is similar in spirit, and based on, the STREAM benchmark [1] for CPUs.

Unlike other GPU memory bandwidth benchmarks this does *not* include the PCIe transfer time.

There are multiple implementations of this benchmark in a variety of [programming models](#models).

This code was previously called GPU-STREAM.

## Table of Contents
- [Programming Models](#programming-models)
- [How is this different to STREAM?](#how-is-this-different-to-stream)
- [Building](#building)
   - [CMake](#cmake)
   - [GNU Make (removed)](#gnu-make)
- [Results](#results)
- [Contributing](#contributing)
- [Citing](#citing)
    - [Other BabelStream publications](#other-babelstream-publications)


## Programming Models

BabelStream is currently implemented in the following parallel programming models, listed in no particular order:

  - OpenCL
  - CUDA
  - HIP
  - OpenACC
  - OpenMP 3 and 4.5
  - C++ Parallel STL
  - Kokkos
  - RAJA
  - SYCL and SYCL 2020
  - TBB
  - Thrust (via CUDA or HIP)


This project also contains implementations in alternative languages with different build systems:
* Julia - [JuliaStream.jl](./src/julia/JuliaStream.jl)
* Java - [java-stream](./src/java/java-stream)
* Scala - [scala-stream](./src/scala/scala-stream)

## How is this different to STREAM?

BabelStream implements the four main kernels of the STREAM benchmark (along with a dot product), but by utilising different programming models expands the platforms which the code can run beyond CPUs.

The key differences from STREAM are that:
* the arrays are allocated on the heap
* the problem size is unknown at compile time
* wider platform and programming model support

With stack arrays of known size at compile time, the compiler is able to align data and issue optimal instructions (such as non-temporal stores, remove peel/remainder vectorisation loops, etc.).
But this information is not typically available in real HPC codes today, where the problem size is read from the user at runtime.

BabelStream therefore provides a measure of what memory bandwidth performance can be attained (by a particular programming model) if you follow today's best parallel programming best practice.

BabelStream also includes the nstream kernel from the Parallel Research Kernels (PRK) project, available on [GitHub](https://github.com/ParRes/Kernels).
Details about PRK can be found in the following references:

* Van der Wijngaart, Rob F., and Timothy G. Mattson. The parallel research kernels. IEEE High Performance Extreme Computing Conference (HPEC). IEEE, 2014.

* R. F. Van der Wijngaart, A. Kayi, J. R. Hammond, G. Jost, T. St. John, S. Sridharan, T. G. Mattson, J. Abercrombie, and J. Nelson. Comparing runtime systems with exascale ambitions using the Parallel Research Kernels. ISC 2016, [DOI: 10.1007/978-3-319-41321-1_17](https://doi.org/10.1007/978-3-319-41321-1_17).

* Jeff R. Hammond and Timothy G. Mattson. Evaluating data parallelism in C++ using the Parallel Research Kernels. IWOCL 2019, [DOI: 10.1145/3318170.3318192](https://doi.org/10.1145/3318170.3318192).


## Building

Drivers, compiler and software applicable to whichever implementation you would like to build against is required.

### CMake

The project supports building with CMake >= 3.13.0, which can be installed without root via the [official script](https://cmake.org/download/).

Each BabelStream implementation (programming model) is built as follows:

```shell
$ cd babelstream

# configure the build, build type defaults to Release
# The -DMODEL flag is required
$ cmake -Bbuild -H. -DMODEL=<model> <model specific flags prefixed with -D...>

# compile
$ cmake --build build

# run executables in ./build
$ ./build/<model>-stream
```

The `MODEL` option selects one implementation of BabelStream to build.
The source for each model's implementations are located in `./src/<model>`.

Currently available models are:
```
omp;ocl;std;std20;hip;cuda;kokkos;sycl;sycl2020;acc;raja;tbb;thrust
```

#### Overriding default flags
By default, we have defined a set of optimal flags for known HPC compilers.
There are assigned those to `RELEASE_FLAGS`, and you can override them if required.

To find out what flag each model supports or requires, simply configure while only specifying the model.
For example:
```shell
> cd babelstream
> cmake -Bbuild -H. -DMODEL=ocl 
...
- Common Release flags are `-O3`, set RELEASE_FLAGS to override
-- CXX_EXTRA_FLAGS: 
        Appends to common compile flags. These will be used at link phase at well.
        To use separate flags at link time, set `CXX_EXTRA_LINKER_FLAGS`
-- CXX_EXTRA_LINK_FLAGS: 
        Appends to link flags which appear *before* the objects.
        Do not use this for linking libraries, as the link line is order-dependent
-- CXX_EXTRA_LIBRARIES: 
        Append to link flags which appears *after* the objects.
        Use this for linking extra libraries (e.g `-lmylib`, or simply `mylib`) 
-- CXX_EXTRA_LINKER_FLAGS: 
        Append to linker flags (i.e GCC's `-Wl` or equivalent)
-- Available models:  omp;ocl;std;std20;hip;cuda;kokkos;sycl;acc;raja;tbb
-- Selected model  :  ocl
-- Supported flags:

   CMAKE_CXX_COMPILER (optional, default=c++): Any CXX compiler that is supported by CMake detection
   OpenCL_LIBRARY (optional, default=): Path to OpenCL library, usually called libOpenCL.so
...
```

Alternatively, refer to the [CI script](./src/ci-test-compile.sh), which test-compiles most of the models, and see which flags are used there.

*It is recommended that you delete the `build` directory when you change any of the build flags.* 

### GNU Make

<<<<<<< HEAD
We have supplied a series of Makefiles, one for each programming model, to assist with building.
The Makefiles contain common build options, and should be simple to customise for your needs too.

General usage is `make -f <Model>.make`
Common compiler flags and names can be set by passing a `COMPILER` option to Make, e.g. `make COMPILER=GNU`.
Some models allow specifying a CPU or GPU style target, and this can be set by passing a `TARGET` option to Make, e.g. `make TARGET=GPU`.

Pass in extra flags via the `EXTRA_FLAGS` option.

The binaries are named in the form `<model>-stream`.

This project also contains implementations in alternative languages with different build systems:
* Rust - Install the [Rust toolchain](https://www.rust-lang.org/tools/install) and proceed to compile a binary via:
   ```shell
    > cd rust-stream/
    > cargo build --release
    > ./target/release/rust-stream
   ```
  
#### Building Kokkos for Make

Kokkos version >= 3 requires setting the `KOKKOS_PATH` flag to the *source* directory of a distribution. 
For example:

```
cd 
wget https://github.com/kokkos/kokkos/archive/3.1.01.tar.gz
tar -xvf 3.1.01.tar.gz # should end up with ~/kokkos-3.1.01
cd BabelStream
make -f Kokkos.make KOKKOS_PATH=~/kokkos-3.1.01 
```
See make output for more information on supported flags.
=======
Support for Make has been removed from 4.0 onwards.
However, as the build process only involves a few source files, the required compile commands can be extracted from the CI output.
>>>>>>> 6fd80713

<!-- TODO add CI snipped here -->

## Results

Sample results can be found in the `results` subdirectory.
Newer results are found in our [Performance Portability](https://github.com/UoB-HPC/performance-portability) repository.


## Contributing

As of v4.0, the `main` branch of this repository will hold the latest released version.

The `develop` branch will contain unreleased features due for the next (major and/or minor) release of BabelStream.
Pull Requests should be made against the `develop` branch.

## Citing


Please cite BabelStream via this reference:

Deakin T, Price J, Martineau M, McIntosh-Smith S. GPU-STREAM v2.0: Benchmarking the achievable memory bandwidth of many-core processors across diverse parallel programming models. 2016. Paper presented at P^3MA Workshop at ISC High Performance, Frankfurt, Germany. DOI: 10.1007/978- 3-319-46079-6_34

### Other BabelStream publications

* Deakin T, Price J, Martineau M, McIntosh-Smith S. Evaluating attainable memory bandwidth of parallel programming models via BabelStream. International Journal of Computational Science and Engineering. Special issue. Vol. 17, No. 3, pp. 247–262. 2018.DOI: 10.1504/IJCSE.2018.095847

* Deakin T, McIntosh-Smith S. GPU-STREAM: Benchmarking the achievable memory bandwidth of Graphics Processing Units. 2015. Poster session presented at IEEE/ACM SuperComputing, Austin, United States.
You can view the [Poster and Extended Abstract](http://sc15.supercomputing.org/sites/all/themes/SC15images/tech_poster/tech_poster_pages/post150.html).

* Deakin T, Price J, Martineau M, McIntosh-Smith S. GPU-STREAM: Now in 2D!. 2016. Poster session presented at IEEE/ACM SuperComputing, Salt Lake City, United States.
You can view the [Poster and Extended Abstract](http://sc16.supercomputing.org/sc-archive/tech_poster/tech_poster_pages/post139.html).

* Raman K, Deakin T, Price J, McIntosh-Smith S. Improving achieved memory bandwidth from C++ codes on Intel Xeon Phi Processor (Knights Landing). IXPUG Spring Meeting, Cambridge, UK, 2017.

* Deakin T, Price J, McIntosh-Smith S. Portable methods for measuring cache hierarchy performance. 2017. Poster sessions presented at IEEE/ACM SuperComputing, Denver, United States.
You can view the [Poster and Extended Abstract](http://sc17.supercomputing.org/SC17%20Archive/tech_poster/tech_poster_pages/post155.html)


[1]: McCalpin, John D., 1995: "Memory Bandwidth and Machine Balance in Current High Performance Computers", IEEE Computer Society Technical Committee on Computer Architecture (TCCA) Newsletter, December 1995.<|MERGE_RESOLUTION|>--- conflicted
+++ resolved
@@ -17,8 +17,8 @@
 - [Programming Models](#programming-models)
 - [How is this different to STREAM?](#how-is-this-different-to-stream)
 - [Building](#building)
-   - [CMake](#cmake)
-   - [GNU Make (removed)](#gnu-make)
+    - [CMake](#cmake)
+    - [GNU Make (removed)](#gnu-make)
 - [Results](#results)
 - [Contributing](#contributing)
 - [Citing](#citing)
@@ -29,23 +29,23 @@
 
 BabelStream is currently implemented in the following parallel programming models, listed in no particular order:
 
-  - OpenCL
-  - CUDA
-  - HIP
-  - OpenACC
-  - OpenMP 3 and 4.5
-  - C++ Parallel STL
-  - Kokkos
-  - RAJA
-  - SYCL and SYCL 2020
-  - TBB
-  - Thrust (via CUDA or HIP)
-
+- OpenCL
+- CUDA
+- HIP
+- OpenACC
+- OpenMP 3 and 4.5
+- C++ Parallel STL
+- Kokkos
+- RAJA
+- SYCL and SYCL 2020
+- TBB
+- Thrust (via CUDA or HIP)
 
 This project also contains implementations in alternative languages with different build systems:
 * Julia - [JuliaStream.jl](./src/julia/JuliaStream.jl)
 * Java - [java-stream](./src/java/java-stream)
 * Scala - [scala-stream](./src/scala/scala-stream)
+* Rust - [rust-stream](./src/rust/rust-stream)
 
 ## How is this different to STREAM?
 
@@ -136,47 +136,12 @@
 
 Alternatively, refer to the [CI script](./src/ci-test-compile.sh), which test-compiles most of the models, and see which flags are used there.
 
-*It is recommended that you delete the `build` directory when you change any of the build flags.* 
+*It is recommended that you delete the `build` directory when you change any of the build flags.*
 
 ### GNU Make
 
-<<<<<<< HEAD
-We have supplied a series of Makefiles, one for each programming model, to assist with building.
-The Makefiles contain common build options, and should be simple to customise for your needs too.
-
-General usage is `make -f <Model>.make`
-Common compiler flags and names can be set by passing a `COMPILER` option to Make, e.g. `make COMPILER=GNU`.
-Some models allow specifying a CPU or GPU style target, and this can be set by passing a `TARGET` option to Make, e.g. `make TARGET=GPU`.
-
-Pass in extra flags via the `EXTRA_FLAGS` option.
-
-The binaries are named in the form `<model>-stream`.
-
-This project also contains implementations in alternative languages with different build systems:
-* Rust - Install the [Rust toolchain](https://www.rust-lang.org/tools/install) and proceed to compile a binary via:
-   ```shell
-    > cd rust-stream/
-    > cargo build --release
-    > ./target/release/rust-stream
-   ```
-  
-#### Building Kokkos for Make
-
-Kokkos version >= 3 requires setting the `KOKKOS_PATH` flag to the *source* directory of a distribution. 
-For example:
-
-```
-cd 
-wget https://github.com/kokkos/kokkos/archive/3.1.01.tar.gz
-tar -xvf 3.1.01.tar.gz # should end up with ~/kokkos-3.1.01
-cd BabelStream
-make -f Kokkos.make KOKKOS_PATH=~/kokkos-3.1.01 
-```
-See make output for more information on supported flags.
-=======
 Support for Make has been removed from 4.0 onwards.
 However, as the build process only involves a few source files, the required compile commands can be extracted from the CI output.
->>>>>>> 6fd80713
 
 <!-- TODO add CI snipped here -->
 
@@ -205,15 +170,15 @@
 * Deakin T, Price J, Martineau M, McIntosh-Smith S. Evaluating attainable memory bandwidth of parallel programming models via BabelStream. International Journal of Computational Science and Engineering. Special issue. Vol. 17, No. 3, pp. 247–262. 2018.DOI: 10.1504/IJCSE.2018.095847
 
 * Deakin T, McIntosh-Smith S. GPU-STREAM: Benchmarking the achievable memory bandwidth of Graphics Processing Units. 2015. Poster session presented at IEEE/ACM SuperComputing, Austin, United States.
-You can view the [Poster and Extended Abstract](http://sc15.supercomputing.org/sites/all/themes/SC15images/tech_poster/tech_poster_pages/post150.html).
+  You can view the [Poster and Extended Abstract](http://sc15.supercomputing.org/sites/all/themes/SC15images/tech_poster/tech_poster_pages/post150.html).
 
 * Deakin T, Price J, Martineau M, McIntosh-Smith S. GPU-STREAM: Now in 2D!. 2016. Poster session presented at IEEE/ACM SuperComputing, Salt Lake City, United States.
-You can view the [Poster and Extended Abstract](http://sc16.supercomputing.org/sc-archive/tech_poster/tech_poster_pages/post139.html).
+  You can view the [Poster and Extended Abstract](http://sc16.supercomputing.org/sc-archive/tech_poster/tech_poster_pages/post139.html).
 
 * Raman K, Deakin T, Price J, McIntosh-Smith S. Improving achieved memory bandwidth from C++ codes on Intel Xeon Phi Processor (Knights Landing). IXPUG Spring Meeting, Cambridge, UK, 2017.
 
 * Deakin T, Price J, McIntosh-Smith S. Portable methods for measuring cache hierarchy performance. 2017. Poster sessions presented at IEEE/ACM SuperComputing, Denver, United States.
-You can view the [Poster and Extended Abstract](http://sc17.supercomputing.org/SC17%20Archive/tech_poster/tech_poster_pages/post155.html)
+  You can view the [Poster and Extended Abstract](http://sc17.supercomputing.org/SC17%20Archive/tech_poster/tech_poster_pages/post155.html)
 
 
 [1]: McCalpin, John D., 1995: "Memory Bandwidth and Machine Balance in Current High Performance Computers", IEEE Computer Society Technical Committee on Computer Architecture (TCCA) Newsletter, December 1995.