--- conflicted
+++ resolved
@@ -1,6 +1,4 @@
 
-<<<<<<< HEAD
-=======
 cuda-stream
 ocl-stream
 omp-stream
@@ -24,7 +22,6 @@
 .DS_Store
 
 Makefile
->>>>>>> 53547ff6
 
 build/
 cmake-build-*/
